--- conflicted
+++ resolved
@@ -44,7 +44,6 @@
                     if diagnostic:
                         ll_log[i] = ll
 
-<<<<<<< HEAD
                     # Coherence checks
                     if not implementation.parameters_are_ok(alpha, pi, tau[init]):
                         raise ValueError("Parameters are not ok")
@@ -55,37 +54,15 @@
 
                     previous_ll[init] = ll
                 except DecreasingLogLikelihoodException:
-=======
-                previous_ll[init] = ll
-            except DecreasingLogLikelihoodException:
-                if ENFORCE_INCREASING_LIKELIHOOD:
->>>>>>> 05daf3ea
-                    n_init -= 1
-                    if n_init == 0:
-                        raise DecreasingLogLikelihoodException(
-                            "All initializations end up with decreasing log likelihood"
-                        )
-                    drop_init(n_init, tau, previous_ll, to_drop=init)
-<<<<<<< HEAD
-                    continue
+                    if ENFORCE_INCREASING_LIKELIHOOD:
+                        n_init -= 1
+                        if n_init == 0:
+                            raise DecreasingLogLikelihoodException(
+                                "All initializations end up with decreasing log likelihood"
+                            )
+                        drop_init(n_init, tau, previous_ll, to_drop=init)
+
                 init += 1
-
-            if verbose:
-                print(
-                    f"After EM iteration {i+1}/{iterations} : Mean log likelihood ({n_init} paths) {np.mean(previous_ll):5f}...",
-                    end="",
-                )
-                print("\r", end="", flush=True)
-
-            # Drop some inits after some time
-            if i * n_init > iterations // n_init:
-                n_init, tau, previous_ll = drop_init(n_init, tau, previous_ll)
-    except KeyboardInterrupt:
-        print(f"EM algorithm interrupted by user after {i}/{iterations} iterations.")
-        pass
-=======
-
-            init += 1
 
         if verbose:
             print(
@@ -93,8 +70,13 @@
                 end="",
             )
             print("\r", end="")
->>>>>>> 05daf3ea
 
+        # Drop some inits after some time
+        if i * n_init > iterations // n_init:
+            n_init, tau, previous_ll = drop_init(n_init, tau, previous_ll)
+    except KeyboardInterrupt:
+        print(f"EM algorithm interrupted by user after {i}/{iterations} iterations.")
+        pass
     if verbose:
         print()
 
